# SPDX-FileCopyrightText: Copyright (c) 2025 NVIDIA CORPORATION & AFFILIATES. All rights reserved.
# SPDX-License-Identifier: Apache-2.0
#
# Licensed under the Apache License, Version 2.0 (the "License");
# you may not use this file except in compliance with the License.
# You may obtain a copy of the License at
#
# http://www.apache.org/licenses/LICENSE-2.0
#
# Unless required by applicable law or agreed to in writing, software
# distributed under the License is distributed on an "AS IS" BASIS,
# WITHOUT WARRANTIES OR CONDITIONS OF ANY KIND, either express or implied.
# See the License for the specific language governing permissions and
# limitations under the License.

"""
GR00T Inference Service

This script provides both ZMQ and HTTP server/client implementations for deploying GR00T models.
The HTTP server exposes a REST API for easy integration with web applications and other services.

1. Default is zmq server.

Run server: python scripts/inference_service.py --server
Run client: python scripts/inference_service.py --client

2. Run as Http Server:

Dependencies for `http_server` mode:
    => Server (runs GR00T model on GPU): `pip install uvicorn fastapi json-numpy`
    => Client: `pip install requests json-numpy`

HTTP Server Usage:
    python scripts/inference_service.py --server --http-server --port 8000

HTTP Client Usage (assuming a server running on 0.0.0.0:8000):
    python scripts/inference_service.py --client --http-server --host 0.0.0.0 --port 8000

You can use bore to forward the port to your client: `159.223.171.199` is bore.pub.
    bore local 8000 --to 159.223.171.199

3. TensorRT Support:

For accelerated inference using TensorRT, first build the TensorRT engines using the deployment scripts,
then run the server with the --use-tensorrt flag:

TensorRT Server Usage:
    python scripts/inference_service.py --server --use-tensorrt --trt-engine-path gr00t_engine

TensorRT HTTP Server Usage:
    python scripts/inference_service.py --server --http-server --use-tensorrt --trt-engine-path gr00t_engine --port 8000

Note: TensorRT engines must be built before running with --use-tensorrt flag.
See deployment_scripts/README.md for instructions on building TensorRT engines.
"""

import time
from dataclasses import dataclass
from typing import Literal

import numpy as np
import tyro

from gr00t.data.embodiment_tags import EMBODIMENT_TAG_MAPPING
from gr00t.eval.robot import RobotInferenceClient, RobotInferenceServer
from gr00t.experiment.data_config import load_data_config
from gr00t.model.policy import Gr00tPolicy


@dataclass
class ArgsConfig:
    """Command line arguments for the inference service."""

    model_path: str = "nvidia/GR00T-N1.5-3B"
    """Path to the model checkpoint directory."""

    embodiment_tag: Literal[tuple(EMBODIMENT_TAG_MAPPING.keys())] = "gr1"
    """The embodiment tag for the model."""

    data_config: str = "fourier_gr1_arms_waist"
    """
    The name of the data config to use, e.g. so100, fourier_gr1_arms_only, unitree_g1, etc.

    Or a path to a custom data config file. e.g. "module:ClassName" format.
    See gr00t/experiment/data_config.py for more details.
    """

    port: int = 5555
    """The port number for the server."""

    host: str = "localhost"
    """The host address for the server."""

    server: bool = False
    """Whether to run the server."""

    client: bool = False
    """Whether to run the client."""

    denoising_steps: int = 4
    """The number of denoising steps to use."""

    api_token: str = None
    """API token for authentication. If not provided, authentication is disabled."""

<<<<<<< HEAD
    train_cfg: str = None
    """Path to the training YAML file."""
    
    rtc_enabled: bool = False
    """Whether to use real-time chunking."""
=======
    http_server: bool = False
    """Whether to run it as HTTP server. Default is ZMQ server."""

    use_tensorrt: bool = False
    """Whether to use TensorRT for inference. Requires TensorRT engines to be built."""

    trt_engine_path: str = "gr00t_engine"
    """Path to the TensorRT engine directory. Only used when use_tensorrt is True."""

    vit_dtype: Literal["fp16", "fp8"] = "fp8"
    """ViT model dtype (fp16, fp8). Only used when use_tensorrt is True."""

    llm_dtype: Literal["fp16", "nvfp4", "fp8"] = "nvfp4"
    """LLM model dtype (fp16, nvfp4, fp8). Only used when use_tensorrt is True."""

    dit_dtype: Literal["fp16", "fp8"] = "fp8"
    """DiT model dtype (fp16, fp8). Only used when use_tensorrt is True."""

>>>>>>> 4af2b622

#####################################################################################


def _example_zmq_client_call(obs: dict, host: str, port: int, api_token: str):
    """
    Example ZMQ client call to the server.
    """
    # Original ZMQ client mode
    # Create a policy wrapper
    policy_client = RobotInferenceClient(host=host, port=port, api_token=api_token)

    print("Available modality config available:")
    modality_configs = policy_client.get_modality_config()
    print(modality_configs.keys())

    time_start = time.time()
    action = policy_client.get_action(obs)
    print(f"Total time taken to get action from server: {time.time() - time_start} seconds")
    return action


def _example_http_client_call(obs: dict, host: str, port: int, api_token: str):
    """
    Example HTTP client call to the server.
    """
    import json_numpy

    json_numpy.patch()
    import requests

    # Send request to HTTP server
    print("Testing HTTP server...")

    time_start = time.time()
    response = requests.post(f"http://{host}:{port}/act", json={"observation": obs})
    print(f"Total time taken to get action from HTTP server: {time.time() - time_start} seconds")

    if response.status_code == 200:
        action = response.json()
        return action
    else:
        print(f"Error: {response.status_code} - {response.text}")
        return {}


def main(args: ArgsConfig):
    if args.server:
        # Create a policy
        # The `Gr00tPolicy` class is being used to create a policy object that encapsulates
        # the model path, transform name, embodiment tag, and denoising steps for the robot
        # inference system. This policy object is then utilized in the server mode to start
        # the Robot Inference Server for making predictions based on the specified model and
        # configuration.

        # we will use an existing data config to create the modality config and transform
        # if a new data config is specified, this expect user to
        # construct your own modality config and transform
        # see gr00t/utils/data.py for more details
<<<<<<< HEAD
        if args.train_cfg:
            from srl_il.models.gr00t_faive.inference import build_from_yaml
            modality_config, modality_transform, policy_aggregator_cfg, rtc_cfg = build_from_yaml(args.train_cfg)
            embodiment_tag = args.embodiment_tag
        else:
            data_config = DATA_CONFIG_MAP[args.data_config]
            modality_config = data_config.modality_config()
            modality_transform = data_config.transform()
            embodiment_tag = args.embodiment_tag if args.embodiment_tag else data_config.embodiment
=======
        data_config = load_data_config(args.data_config)
        modality_config = data_config.modality_config()
        modality_transform = data_config.transform()
>>>>>>> 4af2b622

        policy = Gr00tPolicy(
            model_path=args.model_path,
            modality_config=modality_config,
            modality_transform=modality_transform,
            embodiment_tag=embodiment_tag,
            denoising_steps=args.denoising_steps,
            policy_aggregator_cfg=policy_aggregator_cfg,
            rtc_cfg=rtc_cfg if args.rtc_enabled else None
        )

        # Setup TensorRT if requested
        if args.use_tensorrt:
            print(f"Setting up TensorRT engines from: {args.trt_engine_path}")
            print(f"  ViT dtype: {args.vit_dtype}")
            print(f"  LLM dtype: {args.llm_dtype}")
            print(f"  DiT dtype: {args.dit_dtype}")
            from deployment_scripts.trt_model_forward import setup_tensorrt_engines

            setup_tensorrt_engines(
                policy, args.trt_engine_path, args.vit_dtype, args.llm_dtype, args.dit_dtype
            )
            print("TensorRT engines loaded successfully!")

        # Start the server
        if args.http_server:
            from gr00t.eval.http_server import HTTPInferenceServer  # noqa: F401

            server = HTTPInferenceServer(
                policy, port=args.port, host=args.host, api_token=args.api_token
            )
            server.run()
        else:
            server = RobotInferenceServer(policy, port=args.port, api_token=args.api_token)
            server.run()

    # Here is mainly a testing code
    elif args.client:
        # In this mode, we will send a random observation to the server and get an action back
        # This is useful for testing the server and client connection

        # Making prediction...
        # - obs: video.ego_view: (1, 256, 256, 3)
        # - obs: state.left_arm: (1, 7)
        # - obs: state.right_arm: (1, 7)
        # - obs: state.left_hand: (1, 6)
        # - obs: state.right_hand: (1, 6)
        # - obs: state.waist: (1, 3)

        # - action: action.left_arm: (16, 7)
        # - action: action.right_arm: (16, 7)
        # - action: action.left_hand: (16, 6)
        # - action: action.right_hand: (16, 6)
        # - action: action.waist: (16, 3)
        obs = {
            "video.ego_view": np.random.randint(0, 256, (1, 256, 256, 3), dtype=np.uint8),
            "state.left_arm": np.random.rand(1, 7),
            "state.right_arm": np.random.rand(1, 7),
            "state.left_hand": np.random.rand(1, 6),
            "state.right_hand": np.random.rand(1, 6),
            "state.waist": np.random.rand(1, 3),
            "annotation.human.action.task_description": ["do your thing!"],
        }

        if args.http_server:
            action = _example_http_client_call(obs, args.host, args.port, args.api_token)
        else:
            action = _example_zmq_client_call(obs, args.host, args.port, args.api_token)

        for key, value in action.items():
            print(f"Action: {key}: {value.shape}")
    else:
        raise ValueError("Please specify either --server or --client")


if __name__ == "__main__":
    config = tyro.cli(ArgsConfig)
    main(config)<|MERGE_RESOLUTION|>--- conflicted
+++ resolved
@@ -103,32 +103,11 @@
     api_token: str = None
     """API token for authentication. If not provided, authentication is disabled."""
 
-<<<<<<< HEAD
     train_cfg: str = None
     """Path to the training YAML file."""
     
     rtc_enabled: bool = False
     """Whether to use real-time chunking."""
-=======
-    http_server: bool = False
-    """Whether to run it as HTTP server. Default is ZMQ server."""
-
-    use_tensorrt: bool = False
-    """Whether to use TensorRT for inference. Requires TensorRT engines to be built."""
-
-    trt_engine_path: str = "gr00t_engine"
-    """Path to the TensorRT engine directory. Only used when use_tensorrt is True."""
-
-    vit_dtype: Literal["fp16", "fp8"] = "fp8"
-    """ViT model dtype (fp16, fp8). Only used when use_tensorrt is True."""
-
-    llm_dtype: Literal["fp16", "nvfp4", "fp8"] = "nvfp4"
-    """LLM model dtype (fp16, nvfp4, fp8). Only used when use_tensorrt is True."""
-
-    dit_dtype: Literal["fp16", "fp8"] = "fp8"
-    """DiT model dtype (fp16, fp8). Only used when use_tensorrt is True."""
-
->>>>>>> 4af2b622
 
 #####################################################################################
 
@@ -188,7 +167,6 @@
         # if a new data config is specified, this expect user to
         # construct your own modality config and transform
         # see gr00t/utils/data.py for more details
-<<<<<<< HEAD
         if args.train_cfg:
             from srl_il.models.gr00t_faive.inference import build_from_yaml
             modality_config, modality_transform, policy_aggregator_cfg, rtc_cfg = build_from_yaml(args.train_cfg)
@@ -198,11 +176,6 @@
             modality_config = data_config.modality_config()
             modality_transform = data_config.transform()
             embodiment_tag = args.embodiment_tag if args.embodiment_tag else data_config.embodiment
-=======
-        data_config = load_data_config(args.data_config)
-        modality_config = data_config.modality_config()
-        modality_transform = data_config.transform()
->>>>>>> 4af2b622
 
         policy = Gr00tPolicy(
             model_path=args.model_path,
