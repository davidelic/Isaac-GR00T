# SPDX-FileCopyrightText: Copyright (c) 2025 NVIDIA CORPORATION & AFFILIATES. All rights reserved.
# SPDX-License-Identifier: Apache-2.0
#
# Licensed under the Apache License, Version 2.0 (the "License");
# you may not use this file except in compliance with the License.
# You may obtain a copy of the License at
#
# http://www.apache.org/licenses/LICENSE-2.0
#
# Unless required by applicable law or agreed to in writing, software
# distributed under the License is distributed on an "AS IS" BASIS,
# WITHOUT WARRANTIES OR CONDITIONS OF ANY KIND, either express or implied.
# See the License for the specific language governing permissions and
# limitations under the License.

import warnings
from dataclasses import dataclass, field
from typing import List, Literal

import numpy as np
import tyro

from gr00t.data.dataset import LeRobotSingleDataset
from gr00t.data.embodiment_tags import EMBODIMENT_TAG_MAPPING
from gr00t.eval.robot import RobotInferenceClient
from gr00t.experiment.data_config import load_data_config
from gr00t.model.policy import BasePolicy, Gr00tPolicy
from gr00t.utils.eval import calc_mse_for_single_trajectory

warnings.simplefilter("ignore", category=FutureWarning)
warnings.filterwarnings("ignore", category=UserWarning, module="torchvision.io._video_deprecation_warning")


"""
Example command:

NOTE: provide --model_path to load up the model checkpoint in this script,
        else it will use the default host and port via RobotInferenceClient

python scripts/eval_policy.py --plot --model-path nvidia/GR00T-N1.5-3B
"""


@dataclass
class ArgsConfig:
    """Configuration for evaluating a policy."""

    host: str = "localhost"
    """Host to connect to."""

    port: int = 5555
    """Port to connect to."""

    plot: bool = False
    """Whether to plot the images."""
    
    rtc_enabled: bool = False
    """Whether to use real-time chunking."""
    
    execution_horizon: int = 8
    """Execution horizon to evaluate."""
    
    inference_latency_steps: int = 4
    """Inference latency steps to evaluate."""
    
    plot_state: bool = False
    """Whether to plot the state."""
    
    plot_path: str = "rtc_enabled" if rtc_enabled else "rtc_disabled"
    """Path to save the plots."""

    modality_keys: List[str] = field(default_factory=lambda: ["arm", "hand"])
    """Modality keys to evaluate."""

    data_config: str = "fourier_gr1_arms_only"
    """
    Data config to use, e.g. so100, fourier_gr1_arms_only, unitree_g1, etc.
    Or a path to a custom data config file. e.g. "module:ClassName" format.
    See gr00t/experiment/data_config.py for more details.
    """

    steps: int = 150
    """Number of steps to evaluate."""

    trajs: int = 1
    """Number of trajectories to evaluate."""

    start_traj: int = 0
    """Start trajectory to evaluate."""

<<<<<<< HEAD
    video_backend: Literal["decord", "torchvision_av"] = "torchvision_av"
=======
    action_horizon: int = None
    """Action horizon to evaluate. If None, will use the data config's action horizon."""

    video_backend: Literal["decord", "torchvision_av", "torchcodec"] = "torchcodec"
>>>>>>> 4af2b622
    """Video backend to use for various codec options. h264: decord or av: torchvision_av"""

    dataset_path: str = "demo_data/robot_sim.PickNPlace/"
    """Path to the dataset."""

    embodiment_tag: Literal[tuple(EMBODIMENT_TAG_MAPPING.keys())] = "gr1"
    """Embodiment tag to use."""

    model_path: str = None
    """Path to the model checkpoint."""

    denoising_steps: int = 4
    """Number of denoising steps to use."""

    save_plot_path: str = None
    """Path to save the plot."""

    plot_state: bool = False
    """Whether to plot the state."""


def main(args: ArgsConfig):
    data_config = load_data_config(args.data_config)

    # Set action_horizon from data config if not provided
    if args.action_horizon is None:
        args.action_horizon = len(data_config.action_indices)
        print(f"Using action_horizon={args.action_horizon} from data config '{args.data_config}'")

    if args.model_path is not None:
        import torch

        modality_config = data_config.modality_config()
        modality_transform = data_config.transform()

        policy: BasePolicy = Gr00tPolicy(
            model_path=args.model_path,
            modality_config=modality_config,
            modality_transform=modality_transform,
            embodiment_tag=args.embodiment_tag,
            denoising_steps=args.denoising_steps,
            device="cuda" if torch.cuda.is_available() else "cpu",
        )
    else:
        print("Using RobotInferenceClient")
        policy: BasePolicy = RobotInferenceClient(host=args.host, port=args.port)

    # Get the supported modalities for the policy
    modality = policy.get_modality_config()
    print("Current modality config: \n", modality)

    # Create the dataset
    dataset = LeRobotSingleDataset(
        dataset_path=args.dataset_path,
        modality_configs=modality,
        video_backend=args.video_backend,
        video_backend_kwargs=None,
        transforms=None,  # We'll handle transforms separately through the policy
        embodiment_tag=args.embodiment_tag,
    )

    print(len(dataset))
    # Make a prediction
    obs = dataset[0]
    for k, v in obs.items():
        if isinstance(v, np.ndarray):
            print(k, v.shape)
        else:
            print(k, v)

    for k, v in dataset.get_step_data(0, 0).items():
        if isinstance(v, np.ndarray):
            print(k, v.shape)
        else:
            print(k, v)

    print("Total trajectories:", len(dataset.trajectory_lengths))
    print("All trajectories:", dataset.trajectory_lengths)
    print("Running on all trajs with modality keys:", args.modality_keys)

    all_mse = []
    for traj_id in range(args.start_traj, args.start_traj + args.trajs):
        print("Running trajectory:", traj_id)
        mse = calc_mse_for_single_trajectory(
            policy,
            dataset,
            traj_id,
            modality_keys=args.modality_keys,
            steps=args.steps,
            action_horizon=args.action_horizon,
            plot=args.plot,
<<<<<<< HEAD
            rtc_enabled=args.rtc_enabled,
            execution_horizon=args.execution_horizon,
            inference_latency_steps=args.inference_latency_steps,
            plot_state=args.plot_state,
            save_plot_path=args.plot_path,
=======
            plot_state=args.plot_state,
            save_plot_path=args.save_plot_path,
>>>>>>> 4af2b622
        )
        print("MSE:", mse)
        all_mse.append(mse)
    print("Average MSE across all trajs:", np.mean(all_mse))
    print("Done")
    exit()


if __name__ == "__main__":
    # Parse arguments using tyro
    config = tyro.cli(ArgsConfig)
    main(config)<|MERGE_RESOLUTION|>--- conflicted
+++ resolved
@@ -88,14 +88,10 @@
     start_traj: int = 0
     """Start trajectory to evaluate."""
 
-<<<<<<< HEAD
-    video_backend: Literal["decord", "torchvision_av"] = "torchvision_av"
-=======
     action_horizon: int = None
     """Action horizon to evaluate. If None, will use the data config's action horizon."""
 
-    video_backend: Literal["decord", "torchvision_av", "torchcodec"] = "torchcodec"
->>>>>>> 4af2b622
+    video_backend: Literal["decord", "torchvision_av"] = "torchvision_av"
     """Video backend to use for various codec options. h264: decord or av: torchvision_av"""
 
     dataset_path: str = "demo_data/robot_sim.PickNPlace/"
@@ -187,16 +183,11 @@
             steps=args.steps,
             action_horizon=args.action_horizon,
             plot=args.plot,
-<<<<<<< HEAD
             rtc_enabled=args.rtc_enabled,
             execution_horizon=args.execution_horizon,
             inference_latency_steps=args.inference_latency_steps,
             plot_state=args.plot_state,
             save_plot_path=args.plot_path,
-=======
-            plot_state=args.plot_state,
-            save_plot_path=args.save_plot_path,
->>>>>>> 4af2b622
         )
         print("MSE:", mse)
         all_mse.append(mse)
