--- conflicted
+++ resolved
@@ -149,8 +149,10 @@
     use_vlln: bool = field(default=True)
 
     vl_self_attention_cfg: dict = field(default=None)
-<<<<<<< HEAD
-    
+        num_target_vision_tokens: int = field(
+        default=32, metadata={"help": "Number of target vision tokens."}
+    )
+
     inference_rtc_overlap_steps: int = field(
         default=None, metadata={"help": "Real-time chunking full overlap steps for inference."}
     )
@@ -158,11 +160,6 @@
         default=None, metadata={"help": "Real-time chunking freeze steps for inference."}
     )
     rtc_ramp_rate: float = field(default=6.0, metadata={"help": "Ramp rate for real-time chunking."})
-=======
-    num_target_vision_tokens: int = field(
-        default=32, metadata={"help": "Number of target vision tokens."}
-    )
->>>>>>> 4af2b622
 
     def __init__(self, **kwargs):
         super().__init__(**kwargs)
