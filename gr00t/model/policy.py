--- conflicted
+++ resolved
@@ -207,7 +207,6 @@
 
         is_batch = self._check_state_is_batched(obs_copy)
         if not is_batch:
-<<<<<<< HEAD
             observations = unsqueeze_dict_values(observations)
         # Apply transforms
         print(f"observations: {observations.keys()}")
@@ -230,16 +229,7 @@
                     self.model.action_head.config.inference_rtc_overlap_steps
                     >= self.model.action_head.config.inference_rtc_frozen_steps
                 ), "rtc_overlap_steps must be greater than or equal to rtc_frozen_steps"
-=======
-            obs_copy = unsqueeze_dict_values(obs_copy)
-
-        # Convert to numpy arrays
-        for k, v in obs_copy.items():
-            if not isinstance(v, np.ndarray):
-                obs_copy[k] = np.array(v)
->>>>>>> 4af2b622
-
-        normalized_input = self.apply_transforms(obs_copy)
+
         normalized_action = self._get_action_from_normalized_input(normalized_input)
         unnormalized_action = self._get_unnormalized_action(normalized_action)
 
