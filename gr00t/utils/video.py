# SPDX-FileCopyrightText: Copyright (c) 2025 NVIDIA CORPORATION & AFFILIATES. All rights reserved.
# SPDX-License-Identifier: Apache-2.0
#
# Licensed under the Apache License, Version 2.0 (the "License");
# you may not use this file except in compliance with the License.
# You may obtain a copy of the License at
#
# http://www.apache.org/licenses/LICENSE-2.0
#
# Unless required by applicable law or agreed to in writing, software
# distributed under the License is distributed on an "AS IS" BASIS,
# WITHOUT WARRANTIES OR CONDITIONS OF ANY KIND, either express or implied.
# See the License for the specific language governing permissions and
# limitations under the License.


import av
import cv2
import numpy as np
from pathlib import Path
from av.error import InvalidDataError

<<<<<<< HEAD
class CorruptVideoError(RuntimeError):
    def __init__(self, msg, *, trajectory_id=None, key=None, path=None):
        super().__init__(msg)
        self.trajectory_id = trajectory_id
        self.key = key
        self.path = path
=======
import torch  # noqa: F401 # isort: skip
import torchvision  # noqa: F401 # isort: skip

# Import decord with graceful fallback
try:
    import decord  # noqa: F401

    DECORD_AVAILABLE = True
except ImportError:
    DECORD_AVAILABLE = False

try:
    import torchcodec

    TORCHCODEC_AVAILABLE = True
except (ImportError, RuntimeError):
    TORCHCODEC_AVAILABLE = False

>>>>>>> 4af2b622

def get_frames_by_indices(
    video_path: str,
    indices: list[int] | np.ndarray,
    video_backend: str = "decord",
    video_backend_kwargs: dict = {},
) -> np.ndarray:
<<<<<<< HEAD
    try:
        if video_backend == "decord":
            vr = decord.VideoReader(video_path, **video_backend_kwargs)
            frames = vr.get_batch(indices)
            return frames.asnumpy()
        elif video_backend == "opencv":
            frames = []
            cap = cv2.VideoCapture(video_path, **video_backend_kwargs)
            for idx in indices:
                cap.set(cv2.CAP_PROP_POS_FRAMES, idx)
                ret, frame = cap.read()
                if not ret:
                    raise ValueError(f"Unable to read frame at index {idx}")
                frames.append(frame)
            cap.release()
            frames = np.array(frames)
            return frames
        else:
            raise NotImplementedError
    except Exception as e:
        # Check if file exists first
        if not Path(video_path).exists():
            raise FileNotFoundError(f"Video file not found: {video_path}") from e
        else:
            # File exists but is corrupted
            raise CorruptVideoError(f"Failed to read video frames from: {video_path}") from e
=======
    if video_backend == "decord":
        if not DECORD_AVAILABLE:
            raise ImportError("decord is not available.")
        vr = decord.VideoReader(video_path, **video_backend_kwargs)
        frames = vr.get_batch(indices)
        return frames.asnumpy()
    elif video_backend == "torchcodec":
        if not TORCHCODEC_AVAILABLE:
            raise ImportError("torchcodec is not available.")
        decoder = torchcodec.decoders.VideoDecoder(
            video_path, device="cpu", dimension_order="NHWC", num_ffmpeg_threads=0
        )
        return decoder.get_frames_at(indices=indices).data.numpy()
    elif video_backend == "opencv":
        frames = []
        cap = cv2.VideoCapture(video_path, **video_backend_kwargs)
        for idx in indices:
            cap.set(cv2.CAP_PROP_POS_FRAMES, idx)
            ret, frame = cap.read()
            if not ret:
                raise ValueError(f"Unable to read frame at index {idx}")
            frames.append(frame)
        cap.release()
        frames = np.array(frames)
        return frames
    else:
        raise NotImplementedError
>>>>>>> 4af2b622


def get_frames_by_timestamps(
    video_path: str,
    timestamps: list[float] | np.ndarray,
    video_backend: str = "decord",
    video_backend_kwargs: dict = {},
) -> np.ndarray:
    """Get frames from a video at specified timestamps.
    Args:
        video_path (str): Path to the video file.
        timestamps (list[int] | np.ndarray): Timestamps to retrieve frames for, in seconds.
        video_backend (str, optional): Video backend to use. Defaults to "decord".
    Returns:
        np.ndarray: Frames at the specified timestamps.
    """
    if video_backend == "decord":
<<<<<<< HEAD
        try:
            vr = decord.VideoReader(video_path, **video_backend_kwargs)
            num_frames = len(vr)
            # Retrieve the timestamps for each frame in the video
            frame_ts: np.ndarray = vr.get_frame_timestamp(range(num_frames))
            # Map each requested timestamp to the closest frame index
            # Only take the first element of the frame_ts array which corresponds to start_seconds
            indices = np.abs(frame_ts[:, :1] - timestamps).argmin(axis=0)
            frames = vr.get_batch(indices)
            return frames.asnumpy()
        except Exception as e:
            # Check if file exists first
            if not Path(video_path).exists():
                raise FileNotFoundError(f"Video file not found: {video_path}") from e
            else:
                # File exists but is corrupted
                raise CorruptVideoError(f"Failed to read video timestamps from: {video_path}") from e
=======
        if not DECORD_AVAILABLE:
            raise ImportError("decord is not available.")
        vr = decord.VideoReader(video_path, **video_backend_kwargs)
        num_frames = len(vr)
        # Retrieve the timestamps for each frame in the video
        frame_ts: np.ndarray = vr.get_frame_timestamp(range(num_frames))
        # Map each requested timestamp to the closest frame index
        # Only take the first element of the frame_ts array which corresponds to start_seconds
        indices = np.abs(frame_ts[:, :1] - timestamps).argmin(axis=0)
        frames = vr.get_batch(indices)
        return frames.asnumpy()
    elif video_backend == "torchcodec":
        if not TORCHCODEC_AVAILABLE:
            raise ImportError("torchcodec is not available.")
        decoder = torchcodec.decoders.VideoDecoder(
            video_path, device="cpu", dimension_order="NHWC", num_ffmpeg_threads=0
        )
        return decoder.get_frames_played_at(seconds=timestamps).data.numpy()
>>>>>>> 4af2b622
    elif video_backend == "opencv":
        # Open the video file
        cap = cv2.VideoCapture(video_path, **video_backend_kwargs)
        if not cap.isOpened():
            raise ValueError(f"Unable to open video file: {video_path}")
        # Retrieve the total number of frames
        num_frames = int(cap.get(cv2.CAP_PROP_FRAME_COUNT))
        # Calculate timestamps for each frame
        fps = cap.get(cv2.CAP_PROP_FPS)
        frame_ts = np.arange(num_frames) / fps
        frame_ts = frame_ts[:, np.newaxis]  # Reshape to (num_frames, 1) for broadcasting
        # Map each requested timestamp to the closest frame index
        indices = np.abs(frame_ts - timestamps).argmin(axis=0)
        frames = []
        for idx in indices:
            cap.set(cv2.CAP_PROP_POS_FRAMES, idx)
            ret, frame = cap.read()
            if not ret:
                raise ValueError(f"Unable to read frame at index {idx}")
            frames.append(frame)
        cap.release()
        frames = np.array(frames)
        return frames
    elif video_backend == "torchvision_av":
        # set backend
        torchvision.set_video_backend("pyav")
<<<<<<< HEAD
        try:
            # set a video stream reader
            reader = torchvision.io.VideoReader(video_path, "video")
            # set the first and last requested timestamps
            # Note: previous timestamps are usually loaded, since we need to access the previous key frame
            first_ts = timestamps[0]
            last_ts = timestamps[-1]
            # access closest key frame of the first requested frame
            # Note: closest key frame timestamp is usally smaller than `first_ts` (e.g. key frame can be the first frame of the video)
            # for details on what `seek` is doing see: https://pyav.basswood-io.com/docs/stable/api/container.html?highlight=inputcontainer#av.container.InputContainer.seek
            reader.seek(first_ts, keyframes_only=True)
            # load all frames until last requested frame
            loaded_frames = []
            loaded_ts = []
            for frame in reader:
                current_ts = frame["pts"]
                loaded_frames.append(frame["data"])
                loaded_ts.append(current_ts)
                if current_ts >= last_ts:
                    break
                if len(loaded_frames) >= len(timestamps):
                    break
            reader.container.close()
            reader = None
            frames = np.array(loaded_frames)
            return frames.transpose(0, 2, 3, 1)
        except Exception as e:
            raise CorruptVideoError(
            f"Unexpected error reading video: {video_path}"
            ) from e
=======
        # set a video stream reader
        reader = torchvision.io.VideoReader(video_path, "video")
        # set the first and last requested timestamps
        # Note: previous timestamps are usually loaded, since we need to access the previous key frame
        first_ts = timestamps[0]
        last_ts = timestamps[-1]
        # access closest key frame of the first requested frame
        # Note: closest key frame timestamp is usally smaller than `first_ts` (e.g. key frame can be the first frame of the video)
        # for details on what `seek` is doing see: https://pyav.basswood-io.com/docs/stable/api/container.html?highlight=inputcontainer#av.container.InputContainer.seek
        reader.seek(first_ts, keyframes_only=True)
        # load all frames until last requested frame
        loaded_frames = []
        loaded_ts = []
        for frame in reader:
            current_ts = frame["pts"]
            loaded_frames.append(frame["data"].numpy())
            loaded_ts.append(current_ts)
            if current_ts >= last_ts:
                break
        reader.container.close()
        reader = None
        frames = np.array(loaded_frames)
        loaded_ts = np.array(loaded_ts)

        # Find the closest frame for each requested timestamp
        selected_frames = []
        for target_ts in timestamps:
            # Find the closest frame before or equal to this timestamp
            valid_indices = loaded_ts <= target_ts
            if np.any(valid_indices):
                # Get the closest frame before or equal to the timestamp
                valid_ts = loaded_ts[valid_indices]
                closest_idx = np.abs(valid_ts - target_ts).argmin()
                # Map back to original index
                original_idx = np.where(valid_indices)[0][closest_idx]
                selected_frames.append(frames[original_idx])
            else:
                # If no frame is before the timestamp, use the first frame
                selected_frames.append(frames[0])

        frames = np.array(selected_frames)
        return frames.transpose(0, 2, 3, 1)
>>>>>>> 4af2b622
    else:
        raise NotImplementedError


def get_all_frames(
    video_path: str,
    video_backend: str = "decord",
    video_backend_kwargs: dict = {},
    resize_size: tuple[int, int] | None = None,
) -> np.ndarray:
    """Get all frames from a video.
    Args:
        video_path (str): Path to the video file.
        video_backend (str, optional): Video backend to use. Defaults to "decord".
        video_backend_kwargs (dict, optional): Keyword arguments for the video backend.
        resize_size (tuple[int, int], optional): Resize size for the frames. Defaults to None.
    """
<<<<<<< HEAD
    try:
        if video_backend == "decord":
            vr = decord.VideoReader(video_path, **video_backend_kwargs)
            frames = vr.get_batch(range(len(vr))).asnumpy()
        elif video_backend == "pyav":
            container = av.open(video_path)
            frames = []
            for frame in container.decode(video=0):
                frame = frame.to_ndarray(format="rgb24")
                frames.append(frame)
            frames = np.array(frames)
        elif video_backend == "torchvision_av":
            # set backend and reader
            torchvision.set_video_backend("pyav")
            reader = torchvision.io.VideoReader(video_path, "video")
            frames = []
            for frame in reader:
                frames.append(frame["data"])
            frames = np.array(frames)
            frames = frames.transpose(0, 2, 3, 1)
        else:
            raise NotImplementedError(f"Video backend {video_backend} not implemented")
    except Exception as e:
        # Check if file exists first
        if not Path(video_path).exists():
            raise FileNotFoundError(f"Video file not found: {video_path}") from e
        else:
            # File exists but is corrupted
            raise CorruptVideoError(f"Failed to read video file: {video_path}") from e
=======
    if video_backend == "decord":
        if not DECORD_AVAILABLE:
            raise ImportError("decord is not available.")
        vr = decord.VideoReader(video_path, **video_backend_kwargs)
        frames = vr.get_batch(range(len(vr))).asnumpy()
    elif video_backend == "torchcodec":
        if not TORCHCODEC_AVAILABLE:
            raise ImportError("torchcodec is not available.")
        decoder = torchcodec.decoders.VideoDecoder(
            video_path, device="cpu", dimension_order="NHWC", num_ffmpeg_threads=0
        )
        frames = decoder.get_frames_at(indices=range(len(decoder)))
        return frames.data.numpy(), frames.pts_seconds.numpy()
    elif video_backend == "pyav":
        container = av.open(video_path)
        frames = []
        for frame in container.decode(video=0):
            frame = frame.to_ndarray(format="rgb24")
            frames.append(frame)
        frames = np.array(frames)
    elif video_backend == "torchvision_av":
        # set backend and reader
        torchvision.set_video_backend("pyav")
        reader = torchvision.io.VideoReader(video_path, "video")
        frames = []
        for frame in reader:
            frames.append(frame["data"].numpy())
        frames = np.array(frames)
        frames = frames.transpose(0, 2, 3, 1)
    else:
        raise NotImplementedError(f"Video backend {video_backend} not implemented")
>>>>>>> 4af2b622
    # resize frames if specified
    if resize_size is not None:
        frames = [cv2.resize(frame, resize_size) for frame in frames]
        frames = np.array(frames)
    return frames<|MERGE_RESOLUTION|>--- conflicted
+++ resolved
@@ -20,33 +20,12 @@
 from pathlib import Path
 from av.error import InvalidDataError
 
-<<<<<<< HEAD
 class CorruptVideoError(RuntimeError):
     def __init__(self, msg, *, trajectory_id=None, key=None, path=None):
         super().__init__(msg)
         self.trajectory_id = trajectory_id
         self.key = key
         self.path = path
-=======
-import torch  # noqa: F401 # isort: skip
-import torchvision  # noqa: F401 # isort: skip
-
-# Import decord with graceful fallback
-try:
-    import decord  # noqa: F401
-
-    DECORD_AVAILABLE = True
-except ImportError:
-    DECORD_AVAILABLE = False
-
-try:
-    import torchcodec
-
-    TORCHCODEC_AVAILABLE = True
-except (ImportError, RuntimeError):
-    TORCHCODEC_AVAILABLE = False
-
->>>>>>> 4af2b622
 
 def get_frames_by_indices(
     video_path: str,
@@ -54,7 +33,6 @@
     video_backend: str = "decord",
     video_backend_kwargs: dict = {},
 ) -> np.ndarray:
-<<<<<<< HEAD
     try:
         if video_backend == "decord":
             vr = decord.VideoReader(video_path, **video_backend_kwargs)
@@ -81,35 +59,6 @@
         else:
             # File exists but is corrupted
             raise CorruptVideoError(f"Failed to read video frames from: {video_path}") from e
-=======
-    if video_backend == "decord":
-        if not DECORD_AVAILABLE:
-            raise ImportError("decord is not available.")
-        vr = decord.VideoReader(video_path, **video_backend_kwargs)
-        frames = vr.get_batch(indices)
-        return frames.asnumpy()
-    elif video_backend == "torchcodec":
-        if not TORCHCODEC_AVAILABLE:
-            raise ImportError("torchcodec is not available.")
-        decoder = torchcodec.decoders.VideoDecoder(
-            video_path, device="cpu", dimension_order="NHWC", num_ffmpeg_threads=0
-        )
-        return decoder.get_frames_at(indices=indices).data.numpy()
-    elif video_backend == "opencv":
-        frames = []
-        cap = cv2.VideoCapture(video_path, **video_backend_kwargs)
-        for idx in indices:
-            cap.set(cv2.CAP_PROP_POS_FRAMES, idx)
-            ret, frame = cap.read()
-            if not ret:
-                raise ValueError(f"Unable to read frame at index {idx}")
-            frames.append(frame)
-        cap.release()
-        frames = np.array(frames)
-        return frames
-    else:
-        raise NotImplementedError
->>>>>>> 4af2b622
 
 
 def get_frames_by_timestamps(
@@ -127,7 +76,6 @@
         np.ndarray: Frames at the specified timestamps.
     """
     if video_backend == "decord":
-<<<<<<< HEAD
         try:
             vr = decord.VideoReader(video_path, **video_backend_kwargs)
             num_frames = len(vr)
@@ -145,26 +93,6 @@
             else:
                 # File exists but is corrupted
                 raise CorruptVideoError(f"Failed to read video timestamps from: {video_path}") from e
-=======
-        if not DECORD_AVAILABLE:
-            raise ImportError("decord is not available.")
-        vr = decord.VideoReader(video_path, **video_backend_kwargs)
-        num_frames = len(vr)
-        # Retrieve the timestamps for each frame in the video
-        frame_ts: np.ndarray = vr.get_frame_timestamp(range(num_frames))
-        # Map each requested timestamp to the closest frame index
-        # Only take the first element of the frame_ts array which corresponds to start_seconds
-        indices = np.abs(frame_ts[:, :1] - timestamps).argmin(axis=0)
-        frames = vr.get_batch(indices)
-        return frames.asnumpy()
-    elif video_backend == "torchcodec":
-        if not TORCHCODEC_AVAILABLE:
-            raise ImportError("torchcodec is not available.")
-        decoder = torchcodec.decoders.VideoDecoder(
-            video_path, device="cpu", dimension_order="NHWC", num_ffmpeg_threads=0
-        )
-        return decoder.get_frames_played_at(seconds=timestamps).data.numpy()
->>>>>>> 4af2b622
     elif video_backend == "opencv":
         # Open the video file
         cap = cv2.VideoCapture(video_path, **video_backend_kwargs)
@@ -191,7 +119,6 @@
     elif video_backend == "torchvision_av":
         # set backend
         torchvision.set_video_backend("pyav")
-<<<<<<< HEAD
         try:
             # set a video stream reader
             reader = torchvision.io.VideoReader(video_path, "video")
@@ -222,50 +149,6 @@
             raise CorruptVideoError(
             f"Unexpected error reading video: {video_path}"
             ) from e
-=======
-        # set a video stream reader
-        reader = torchvision.io.VideoReader(video_path, "video")
-        # set the first and last requested timestamps
-        # Note: previous timestamps are usually loaded, since we need to access the previous key frame
-        first_ts = timestamps[0]
-        last_ts = timestamps[-1]
-        # access closest key frame of the first requested frame
-        # Note: closest key frame timestamp is usally smaller than `first_ts` (e.g. key frame can be the first frame of the video)
-        # for details on what `seek` is doing see: https://pyav.basswood-io.com/docs/stable/api/container.html?highlight=inputcontainer#av.container.InputContainer.seek
-        reader.seek(first_ts, keyframes_only=True)
-        # load all frames until last requested frame
-        loaded_frames = []
-        loaded_ts = []
-        for frame in reader:
-            current_ts = frame["pts"]
-            loaded_frames.append(frame["data"].numpy())
-            loaded_ts.append(current_ts)
-            if current_ts >= last_ts:
-                break
-        reader.container.close()
-        reader = None
-        frames = np.array(loaded_frames)
-        loaded_ts = np.array(loaded_ts)
-
-        # Find the closest frame for each requested timestamp
-        selected_frames = []
-        for target_ts in timestamps:
-            # Find the closest frame before or equal to this timestamp
-            valid_indices = loaded_ts <= target_ts
-            if np.any(valid_indices):
-                # Get the closest frame before or equal to the timestamp
-                valid_ts = loaded_ts[valid_indices]
-                closest_idx = np.abs(valid_ts - target_ts).argmin()
-                # Map back to original index
-                original_idx = np.where(valid_indices)[0][closest_idx]
-                selected_frames.append(frames[original_idx])
-            else:
-                # If no frame is before the timestamp, use the first frame
-                selected_frames.append(frames[0])
-
-        frames = np.array(selected_frames)
-        return frames.transpose(0, 2, 3, 1)
->>>>>>> 4af2b622
     else:
         raise NotImplementedError
 
@@ -283,7 +166,6 @@
         video_backend_kwargs (dict, optional): Keyword arguments for the video backend.
         resize_size (tuple[int, int], optional): Resize size for the frames. Defaults to None.
     """
-<<<<<<< HEAD
     try:
         if video_backend == "decord":
             vr = decord.VideoReader(video_path, **video_backend_kwargs)
@@ -313,39 +195,6 @@
         else:
             # File exists but is corrupted
             raise CorruptVideoError(f"Failed to read video file: {video_path}") from e
-=======
-    if video_backend == "decord":
-        if not DECORD_AVAILABLE:
-            raise ImportError("decord is not available.")
-        vr = decord.VideoReader(video_path, **video_backend_kwargs)
-        frames = vr.get_batch(range(len(vr))).asnumpy()
-    elif video_backend == "torchcodec":
-        if not TORCHCODEC_AVAILABLE:
-            raise ImportError("torchcodec is not available.")
-        decoder = torchcodec.decoders.VideoDecoder(
-            video_path, device="cpu", dimension_order="NHWC", num_ffmpeg_threads=0
-        )
-        frames = decoder.get_frames_at(indices=range(len(decoder)))
-        return frames.data.numpy(), frames.pts_seconds.numpy()
-    elif video_backend == "pyav":
-        container = av.open(video_path)
-        frames = []
-        for frame in container.decode(video=0):
-            frame = frame.to_ndarray(format="rgb24")
-            frames.append(frame)
-        frames = np.array(frames)
-    elif video_backend == "torchvision_av":
-        # set backend and reader
-        torchvision.set_video_backend("pyav")
-        reader = torchvision.io.VideoReader(video_path, "video")
-        frames = []
-        for frame in reader:
-            frames.append(frame["data"].numpy())
-        frames = np.array(frames)
-        frames = frames.transpose(0, 2, 3, 1)
-    else:
-        raise NotImplementedError(f"Video backend {video_backend} not implemented")
->>>>>>> 4af2b622
     # resize frames if specified
     if resize_size is not None:
         frames = [cv2.resize(frame, resize_size) for frame in frames]
